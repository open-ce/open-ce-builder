[![Open-CE Stars](https://img.shields.io/github/stars/open-ce?style=social)](https://github.com/open-ce/open-ce/stargazers)

<p align="center">
  <img src="https://avatars0.githubusercontent.com/u/68873540?s=400&u=a02dc4156e50cdffb23172aba7133e44381885d4&v=4" alt="Open-CE Logo" width="30%">
</p>

[![Installation Options](https://img.shields.io/badge/Install%20with-conda%20%7C%20pip-brightgreen)](#installing-the-open-ce-build-tools)
[![Python Support](https://img.shields.io/badge/python-3.8%20%7C%203.9%20%7C3.10-blue.svg)](#requirements)
[![Cuda Support](https://img.shields.io/badge/cuda-11.2%20%7C%2011.8%20-blue)](doc/README.cuda_support.md)

[![Builder Unit Tests](https://github.com/open-ce/open-ce/workflows/Open-CE%20Builder%20Unit%20Tests/badge.svg)](https://github.com/open-ce/open-ce-builder/actions?query=workflow%3A%22Open-CE+Builder+Unit+Tests%22+branch%3Amain)
[![Builder Unit Test Coverage](https://codecov.io/gh/open-ce/open-ce-builder/branch/main/graph/badge.svg)](https://codecov.io/gh/open-ce/open-ce-builder)
[![GitHub Licence](https://img.shields.io/github/license/open-ce/open-ce.svg)](LICENSE)
[![Open in Visual Studio Code](https://open.vscode.dev/badges/open-in-vscode.svg)](https://open.vscode.dev/open-ce/open-ce-builder)
---

# Open-CE Builder

This repository contains the tools needed to build the [Open-CE](https://github.com/open-ce/open-ce) project.

The `open-ce` tool allows a user to build collections of conda recipes described within a collection of feedstocks. It also provides tools for validating potential conda environments and running tests for feedstocks.

## GETTING STARTED

### Requirements

* `conda` 
  * The conda tool can either be installed through [Anaconda](https://www.anaconda.com/products/individual#Downloads) or [Miniconda](https://docs.conda.io/en/latest/miniconda.html).
* `conda-build` >= 3.22
  * Once `conda` is installed, `conda-build` can be installed with the command: `conda install conda-build`
* `networkx` >= 2.5
* `python` >= 3.8
* `junit-xml` >= 1.9
* `docker` >= 1.13 or `podman` >= 2.0.5
  * docker or podman required only when building within a container (see below).
* `matplotlib` == 3.7.1
  * Required only when exporting the dependency graph.

### CUDA Requirements

Currently CUDA 11.8 and 12.2 are supported by the recipes in Open-CE. Please see [`doc/README.cuda_support.md`](doc/README.cuda_support.md) for details on setting
up a proper build enviornment for CUDA support.

Open-CE expects the `CUDA_HOME` environment variable to be set to the location of the CUDA installation. Note that not all recipes work when `CUDA_HOME` references a non-standard CUDA installation location. Reference the [cuda README](doc/README.cuda_support.md) for more information.

When building packages that use CUDA, a tar package of TensorRT for the intended CUDA version will need to be [downloaded](https://developer.nvidia.com/nvidia-tensorrt-7x-download) ahead of time. The downloaded file should be placed in a new local directory called `local_files`. The [cuda README](doc/README.cuda_support.md) has more information.

### Installing the Open-CE Build Tools

To get the Open-CE build tools, one can either install them via `conda` from the [Open-CE channel](https://conda.anaconda.org/open-ce), install them via `pip` from [github](https://github.com/open-ce/open-ce-builder) or clone the source code from [github](https://github.com/open-ce/open-ce-builder) as below - 

```bash
# Conda install from the open-ce channel
conda install -c open-ce open-ce-builder
```
OR
```bash
# Pip install from the main branch
pip install git+https://github.com/open-ce/open-ce-builder.git@main
```
OR
```bash
# Clone Open-CE from GitHub
git clone https://github.com/open-ce/open-ce-builder.git
cd open-ce-builder
pip install -e .
```

#### Open-CE compatibility with Open-CE Builder
| Open-CE version         | Open-CE Builder version |
|-------------------------|-------------------------|
| All releases upto 1.5.2 | <=9.0.0                 |
| 1.5.7 P10               | 9.0.1                   |
| 1.5.7                   | 10.0.3                  |
| 1.6.1                   | 10.0.3                  |
<<<<<<< HEAD
| 1.7.9                   | >=12.0.1                |
| 1.8.1                   | >=12.0.1                |
| 1.9.2                   | >=12.0.1                |
| 1.10.0                  | >=13.0.0                |
=======
| 1.7.10                  | 12.0.2                  |
| 1.8.1                   | 12.0.2                  |
| 1.9.4                   | 12.0.3                  |
| 1.10.0                  | 13.0.0                  |
>>>>>>> 52807b74

### Building a Collection of Packages
To build an entire integrated and functional conda channel using Open-CE, start by installing the needed tools in the [Requirements](#requirements) section above.
The `open-ce build env` command can then be used to build a collection of Open-CE packages. An Open-CE environment file needs to be passed in as input. A selection of environment files are provided within the [`open-ce` repo](https://github.com/open-ce/open-ce) for different frameworks such as TensorFlow and PyTorch. The output from running `open-ce build env` will be a local conda channel (by default called `condabuild`) and one or more conda environment file(s) in the output folder depending on the selected build configuration. For more details on `open-ce build env`, please see [`doc/README.open_ce_build.md`](doc/README.open_ce_build.md#open-ce-build-env-sub-command).

The following commands will use the `opence-env.yaml` Open-CE environment file to build all of the Open-CE packages for Python 3.10 (the default), including CUDA builds and cpu-only builds (also the default). The commands should be run from within the same directory that contains `local_files`.

```bash
# Clone Open-CE from GitHub
git clone https://github.com/open-ce/open-ce.git
# Build packages
open-ce build env ./open-ce/envs/opence-env.yaml
```

The `open-ce` tool will also automatically look for environment files within the open-ce repo's env [directory](https://github.com/open-ce/open-ce/tree/main/envs) if an environment file isn't found locally.

The following commands will build the `opence-env.yaml` environment file:

```bash
# Build packages
open-ce build env opence-env
```

A specific version of an environment file from the open-ce repo can be built using the `--git_tag` flag.

The following commands will build version 1.1.4 of the open-ce environment file provided within the open-ce [repo](https://github.com/open-ce/open-ce):

```bash
# Build packages
open-ce build env --git_tag open-ce-v1.1.4 opence-env
```

The following commands will use the `opence-env.yaml` Open-CE environment file from a specific Open-CE release to build all of the Open-CE packages for Python 3.9, 3.10 and 3.11, including only CUDA builds. The commands should be run from within the same directory that contains `local_files`.

```bash
# Build packages
open-ce build env --python_versions 3.9,3.10,3.11 --build_types cuda opence-env
```

Note that having _conda-forge_ in your channel list may sometime cause conflicts or unexpected errors due to dependencies' versions mismatch. So, it is recommended to avoid mixing the channels during the build as well as at runtime.


### Power10 MMA Optimization
#### Building Packages

One can build the major Open-CE libraries like TensorFlow, Pytorch, Xgboost, etc. with Power10 MMA optimization.
For details, please see [`doc/README.open_ce_build.md`](doc/README.open_ce_build.md).

#### Running Packages

These packages will work on Power9 or Power10, but not on Power8.

### FIPS Compliant Packages
#### Building FIPS Compliant Packages

One can build Open-CE packages that are FIPS compliant by providing `--fips` option to `open-ce build env` command. When this option is provided, Open-CE Builder builds [`envs/openssl-env.yaml`](https://github.com/open-ce/open-ce/blob/main/envs/openssl-env.yaml) internally and then builds the provided Open-CE environment file for which the build is requested. FIPS compliant `openssl` and `cryptography` conda packages are built by `openssl-env.yaml` and then other Open-CE packages are built using these two packages.

#### Installing FIPS Compliant Packages

The system where FIPS compliant packages are to be installed must have Redhat's `openssl` and `openssl-libs` packages installed. These can be installed using `yum install openssl openssl-libs openssl-devel`.

Once FIPS complaint Open-CE packages are installed in a conda environment, ensure that the conda environment contains  `openssl` and `cryptography` also from the same conda channel.

### FFMPEG with reduced codecs and openssl

One can build Open-CE packages with ffmpeg in two ways:

  - Provide `--build-ffmpeg` option to the `open-ce build env` command. When this option is provided, Open-CE Builder builds [`envs/ffmpeg-env.yaml`](https://github.com/open-ce/open-ce/blob/main/envs/ffmpeg-env.yaml) internally and then builds the provided Open-CE environment file for which the build is requested.

  - Provide `--fips` option to the `open-ce build env` command. This will use the `openssl-env.yaml`, which includes `ffmpeg` by default.

### Building within a container

Passing the `--container_build` argument to the `open-ce build env` command will create a container image and perform the actual build inside of a container based on that image. This will provide a "clean" environment for the builds and make builds more system independent. It is recommended to build with this option as opposed to running on a bare metal machine. For more information on the `--container_build` option, please see [`doc/README.open_ce_build.md`](doc/README.open_ce_build.md#open-ce-build-env-sub-command).

### Building a Single Feedstock

The `open-ce build feedstock` command can be used to build a single feedstock (which could produce one or more conda packages). The output from running `open-ce build feedstock` will be a local conda channel (by default called `condabuild`). For more details on `open-ce build feedstock`, please see [`doc/README.open_ce_build.md`](doc/README.open_ce_build.md#open-ce-build-feedstock-sub-command).

The following commands will build all of the packages within a feedstock named `MY_FEEDSTOCK`.

```bash
# Clone Open-CE Environments from GitHub
git clone https://github.com/open-ce/open-ce.git
# Clone MY_FEEDSTOCK from GitHub
git clone https://github.com/open-ce/MY_FEEDSTOCK-feedstock.git
# Build packages
cd MY_FEEDSTOCK-feedstock
open-ce build feedstock --conda_build_config ../open-ce/envs/conda_build_config.yaml
```

### Installing Packages

After performing a build, a local conda channel will be created. By default, this will be within a folder called `condabuild` (it can be changed using the `--output_folder` argument). After the build, packages can be installed within a conda environment from this local channel. If the packages are built using `open-ce build env` script, then a conda environment file will also be generated which can be used to generate a conda environment with the built packages installed in it. See conda's [documentation](https://docs.conda.io/projects/conda/en/latest/user-guide/tasks/manage-environments.html) for more information on conda environments.

The following command will install a package named `PACKAGE` from the local conda channel `condabuild` into the currently active conda environment.

```bash
conda install -c ./condabuild PACKAGE
```

The following command can be used to create a conda environment using a conda environment file.

```bash
conda env create -f <conda_environment_file>
```

### Testing Packages

After performing the build using the `open-ce build env` tool, the `open-ce test` tool can be used to either test a package or a collection of packages. For more details on `open-ce test`, please see [`doc/README.open_ce_test.md`](doc/README.open_ce_test.md).

### Creating Container Image with Open-CE Packages installed

After performing the build using `open-ce build env`, the `open-ce build image` command can be used to create a runtime container image containing the newly created conda channel, as well as a conda environment with the newly build Open-CE packages. For more details on `open-ce build image`, please see [`doc/README.open_ce_build.md`](doc/README.open_ce_build.md#open-ce-build-image-sub-command).


### Contributions

For contribution information, please see the [CONTRIBUTING.md](https://github.com/open-ce/open-ce/blob/main/CONTRIBUTING.md) page.<|MERGE_RESOLUTION|>--- conflicted
+++ resolved
@@ -73,17 +73,10 @@
 | 1.5.7 P10               | 9.0.1                   |
 | 1.5.7                   | 10.0.3                  |
 | 1.6.1                   | 10.0.3                  |
-<<<<<<< HEAD
-| 1.7.9                   | >=12.0.1                |
-| 1.8.1                   | >=12.0.1                |
-| 1.9.2                   | >=12.0.1                |
-| 1.10.0                  | >=13.0.0                |
-=======
 | 1.7.10                  | 12.0.2                  |
 | 1.8.1                   | 12.0.2                  |
 | 1.9.4                   | 12.0.3                  |
 | 1.10.0                  | 13.0.0                  |
->>>>>>> 52807b74
 
 ### Building a Collection of Packages
 To build an entire integrated and functional conda channel using Open-CE, start by installing the needed tools in the [Requirements](#requirements) section above.
