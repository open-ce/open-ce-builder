--- conflicted
+++ resolved
@@ -11,11 +11,7 @@
 ARG BUILD_ID=1084
 
 RUN export ARCH="$(uname -m)" && \
-<<<<<<< HEAD
-    yum repolist && yum install -y rsync openssh-clients diffutils procps gcc-toolset-11 && \
-=======
-    yum repolist && yum install -y rsync openssh-clients diffutils procps git-lfs gcc-toolset-10 gcc-toolset-11 && \
->>>>>>> d846557a
+    yum repolist && yum install -y rsync openssh-clients diffutils procps git-lfs gcc-toolset-11 && \
     # Create CICD Group
     groupadd --non-unique --gid ${GROUP_ID} ${CICD_GROUP} && \
     # Adduser Builder
