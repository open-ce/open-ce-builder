#!/usr/bin/env python
"""
# *****************************************************************
# (C) Copyright IBM Corp. 2020, 2021. All Rights Reserved.
#
# Licensed under the Apache License, Version 2.0 (the "License");
# you may not use this file except in compliance with the License.
# You may obtain a copy of the License at
#
#     http://www.apache.org/licenses/LICENSE-2.0
#
# Unless required by applicable law or agreed to in writing, software
# distributed under the License is distributed on an "AS IS" BASIS,
# WITHOUT WARRANTIES OR CONDITIONS OF ANY KIND, either express or implied.
# See the License for the specific language governing permissions and
# limitations under the License.
# *****************************************************************
"""

import os
import traceback

from open_ce import utils
from open_ce import inputs
from open_ce.inputs import Argument
from open_ce.errors import OpenCEError, Error

COMMAND = 'feedstock'

DESCRIPTION = 'Build conda packages as part of Open-CE'

<<<<<<< HEAD
ARGUMENTS = [Argument.CONDA_BUILD_CONFIG,
             Argument.OUTPUT_FOLDER,
             Argument.CHANNELS,
             Argument.PYTHON_VERSIONS,
             Argument.BUILD_TYPES,
             Argument.MPI_TYPES,
             Argument.CUDA_VERSIONS,
             Argument.RECIPE_CONFIG_FILE,
             Argument.RECIPES,
             Argument.WORKING_DIRECTORY,
             Argument.LOCAL_SRC_DIR,
             Argument.CONDA_PKG_FORMAT]
=======
ARGUMENTS = inputs.PRIMARY_BUILD_ARGS + \
            [Argument.RECIPE_CONFIG_FILE,
             Argument.RECIPES,
             Argument.WORKING_DIRECTORY,
             Argument.LOCAL_SRC_DIR]
>>>>>>> 144c7891

def get_conda_build_config():
    '''
    Checks for a conda_build_config file inside config dir of the feedstock.
    And returns the same if it exists.
    '''
    recipe_conda_build_config = os.path.join(os.getcwd(), "config", "conda_build_config.yaml")
    return recipe_conda_build_config if os.path.exists(recipe_conda_build_config) else None

def load_package_config(config_file=None, variants=None, recipe_path=None):
    '''
    Check for a config file. If the user does not provide a recipe config
    file as an argument, it will be assumed that there is only one
    recipe to build, and it is in the directory called 'recipe'.
    '''
    # pylint: disable=import-outside-toplevel
    from open_ce import conda_utils

    if recipe_path:
        recipe_name = os.path.basename(os.getcwd())
        build_config_data = {'recipes':[{'name':recipe_name, 'path':recipe_path}]}
    elif not config_file and not os.path.exists(utils.DEFAULT_RECIPE_CONFIG_FILE):
        recipe_name = os.path.basename(os.getcwd())
        build_config_data = {'recipes':[{'name':recipe_name, 'path':'recipe'}]}
    else:
        if not config_file:
            config_file = utils.DEFAULT_RECIPE_CONFIG_FILE
        if not os.path.exists(config_file):
            raise OpenCEError(Error.CONFIG_FILE, config_file)

        build_config_data = conda_utils.render_yaml(config_file, variants)

    return build_config_data, config_file

def _set_local_src_dir(local_src_dir_arg, recipe, recipe_config_file):
    """
    Set the LOCAL_SRC_DIR environment variable if local_src_dir is specified.
    """
    # Local source directory provided as command line argument has higher priority
    # than what is specified in build-config.yaml
    if local_src_dir_arg:
        local_src_dir = os.path.expanduser(local_src_dir_arg)
    elif 'local_src_dir' in recipe:
        local_src_dir = os.path.expanduser(recipe.get('local_src_dir'))
        # If a relative path is specified, it should be in relation to the config file
        if not os.path.isabs(local_src_dir):
            local_src_dir = os.path.join(os.path.dirname(os.path.abspath(recipe_config_file)),
                                         local_src_dir)
    else:
        local_src_dir = None

    if local_src_dir:
        if not os.path.exists(local_src_dir):
            raise OpenCEError(Error.LOCAL_SRC_DIR, local_src_dir)
        os.environ["LOCAL_SRC_DIR"] = local_src_dir
    else:
        if 'LOCAL_SRC_DIR' in os.environ:
            del os.environ['LOCAL_SRC_DIR']

def build_feedstock_from_command(command, # pylint: disable=too-many-arguments, too-many-locals
                                 recipe_config_file=None,
                                 output_folder=utils.DEFAULT_OUTPUT_FOLDER,
                                 local_src_dir=None,
                                 pkg_format=utils.DEFAULT_PKG_FORMAT):
    '''
    Build a feedstock from a build_command object.
    '''
    utils.check_if_package_exists('conda-build')

    # pylint: disable=import-outside-toplevel
    import conda_build.api
    from conda_build.config import get_or_merge_config

    saved_working_directory = None
    if command.repository:
        saved_working_directory = os.getcwd()
        os.chdir(os.path.abspath(command.repository))

    recipes_to_build = inputs.parse_arg_list(command.recipe)

    for variant in utils.make_variants(command.python, command.build_type, command.mpi_type, command.cudatoolkit):
        build_config_data, recipe_config_file  = load_package_config(recipe_config_file, variant, command.recipe_path)

        # Build each recipe
        if build_config_data['recipes'] is None:
            build_config_data['recipes'] = []
            print("INFO: No recipe to build for given configuration.")
        for recipe in build_config_data['recipes']:
            if recipes_to_build and recipe['name'] not in recipes_to_build:
                continue

            config = get_or_merge_config(None, variant=variant)
            config.skip_existing = False
            config.prefix_length = 225
            config.output_folder = output_folder
            config.variant_config_files = [config for config in command.conda_build_configs if os.path.exists(config)]

            if pkg_format == "conda":
                config.conda_pkg_format = "2"     # set to .conda format

            recipe_conda_build_config = get_conda_build_config()
            if recipe_conda_build_config:
                config.variant_config_files.append(recipe_conda_build_config)

            config.channel_urls = [os.path.abspath(output_folder)]
            config.channel_urls += command.channels
            config.channel_urls += build_config_data.get('channels', [])

            _set_local_src_dir(local_src_dir, recipe, recipe_config_file)
            try:
                conda_build.api.build(os.path.join(os.getcwd(), recipe['path']),
                               config=config)
            except Exception as exc: # pylint: disable=broad-except
                traceback.print_exc()
                raise OpenCEError(Error.BUILD_RECIPE,
                                  recipe['name'] if 'name' in recipe else os.getcwd,
                                  str(exc)) from exc

    if saved_working_directory:
        os.chdir(saved_working_directory)

def build_feedstock(args):
    '''Entry Function'''
    # Here, importing BuildCommand is intentionally done here to avoid circular import.

    from open_ce.build_tree import BuildCommand   # pylint: disable=import-outside-toplevel
    command = BuildCommand(recipe=inputs.parse_arg_list(args.recipe_list),
                           repository=args.working_directory,
                           packages=[],
                           python=args.python_versions,
                           build_type=args.build_types,
                           mpi_type=args.mpi_types,
                           cudatoolkit=args.cuda_versions,
                           channels=args.channels_list,
                           conda_build_configs=args.conda_build_configs)

    build_feedstock_from_command(command,
                                 recipe_config_file=args.recipe_config_file,
                                 output_folder=args.output_folder,
                                 local_src_dir=args.local_src_dir,
                                 pkg_format=args.conda_pkg_format)

ENTRY_FUNCTION = build_feedstock<|MERGE_RESOLUTION|>--- conflicted
+++ resolved
@@ -29,26 +29,12 @@
 
 DESCRIPTION = 'Build conda packages as part of Open-CE'
 
-<<<<<<< HEAD
-ARGUMENTS = [Argument.CONDA_BUILD_CONFIG,
-             Argument.OUTPUT_FOLDER,
-             Argument.CHANNELS,
-             Argument.PYTHON_VERSIONS,
-             Argument.BUILD_TYPES,
-             Argument.MPI_TYPES,
-             Argument.CUDA_VERSIONS,
-             Argument.RECIPE_CONFIG_FILE,
+ARGUMENTS = inputs.PRIMARY_BUILD_ARGS + \
+            [Argument.RECIPE_CONFIG_FILE,
              Argument.RECIPES,
              Argument.WORKING_DIRECTORY,
              Argument.LOCAL_SRC_DIR,
              Argument.CONDA_PKG_FORMAT]
-=======
-ARGUMENTS = inputs.PRIMARY_BUILD_ARGS + \
-            [Argument.RECIPE_CONFIG_FILE,
-             Argument.RECIPES,
-             Argument.WORKING_DIRECTORY,
-             Argument.LOCAL_SRC_DIR]
->>>>>>> 144c7891
 
 def get_conda_build_config():
     '''
