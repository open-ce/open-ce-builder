--- conflicted
+++ resolved
@@ -89,18 +89,12 @@
     TEMP_BUILD_IMAGE_FILES = (37, "Error removing temporary files created during build image.")
     UNABLE_DOWNLOAD_SOURCE = (38, "Unable to download source for '{}'.")
     UNABLE_CLONE_SOURCE = (39, "Unable to clone source for '{}'.")
-<<<<<<< HEAD
-    GCC10_11_COMPILER_NOT_FOUND = (40, "Please check if GCC10 and GCC11 are installed. If not, install" +
-                                       " gcc-toolset-10 and gcc-toolset-11. Also, set environment variables" +
-                                       " GCC_10_HOME and GCC_11_HOME to point to the installed location." +
-                                       " For e.g. GCC_10_HOME=\"/opt/rh/gcc-toolset-10/root/usr\"")
-    GIT_TAG_MISSING = (41, "git_tag attribute is missing for '{}'")
-=======
     GCC11_COMPILER_NOT_FOUND = (40, "Please check if GCC11 is installed. If not, install" +
                                        " gcc-toolset-11. Also, set environment variables" +
                                        " GCC_11_HOME to point to the installed location." +
                                        " For e.g. GCC_11_HOME=\"/opt/rh/gcc-toolset-11/root/usr\"")
->>>>>>> 84cfdfaf
+
+    GIT_TAG_MISSING = (41, "git_tag attribute is missing for '{}'")
 
 class OpenCEError(Exception):
     """
