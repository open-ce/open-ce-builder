--- conflicted
+++ resolved
@@ -141,59 +141,6 @@
         """
         Add all of the license information from a list of open-ce-info licence info.
         """
-<<<<<<< HEAD
-        if not os.path.exists(license_file):
-            return
-
-        with open(license_file) as file_stream:
-            license_data = open_ce.yaml_utils.load(file_stream)
-
-        utils.validate_dict_schema(license_data, _OPEN_CE_INFO_SCHEMA)
-
-        for package in license_data.get(Key.third_party_packages.name, []):
-            source_folder = os.path.join(utils.TMP_LICENSE_DIR,
-                                         package[Key.name.name] + "-" + str(package[Key.version.name]))
-            if not os.path.exists(source_folder):
-                os.makedirs(source_folder)
-
-                urls = [package[Key.license_url.name]] if Key.license_url.name in package else package[Key.url.name]
-
-                # Download the source from each URL
-                for url in urls:
-                    if url.endswith(".git"):
-                        try:
-                            utils.git_clone(url, package[Key.version.name], source_folder)
-                        except OpenCEError:
-                            log.warning("Unable to clone source for '%s'.", package[Key.name.name])
-                    else:
-                        try:
-                            res = requests.get(url)
-                            local_path = os.path.join(source_folder, os.path.basename(url))
-                            with open(local_path, 'wb') as file_stream:
-                                file_stream.write(res.content)
-                            _extract(local_path, source_folder)
-
-                        #pylint: disable=broad-except
-                        except Exception:
-                            log.warning("Unable to download source for '%s'.", package[Key.name.name])
-
-            # Find every license file within the downloaded source
-            license_files = _find_license_files(source_folder, package.get(Key.license_files.name))
-
-            # Get copyright information from the downloaded source (unless the copyright string is provided)
-            if Key.copyright_string.name in package:
-                copyright_string = [package[Key.copyright_string.name]]
-            else:
-                copyright_string = _get_copyrights_from_files(license_files)
-
-            info = LicenseGenerator.LicenseInfo(package[Key.name.name],
-                                                package[Key.version.name],
-                                                package[Key.url.name],
-                                                package[Key.license.name],
-                                                copyright_string,
-                                                license_files)
-            self._licenses.add(info)
-=======
         info_file_licenses = utils.run_in_parallel(self._get_licenses_from_info_file_helper, set(license_data))
         self._licenses.update(filter(None, info_file_licenses))
 
@@ -212,7 +159,7 @@
                     try:
                         utils.git_clone(url, info.version, source_folder)
                     except OpenCEError:
-                        print("Unable to clone source for " + info.name)
+                        log.warning("Unable to clone source for '%s'.", info.name)
                 else:
                     try:
                         res = requests.get(url)
@@ -223,7 +170,7 @@
 
                     #pylint: disable=broad-except
                     except Exception:
-                        print("Unable to download source for " + info.name)
+                        log.warning("Unable to download source for '%s'.", info.name)
 
         # Find every license file within the downloaded source
         info.license_files = _find_license_files(source_folder, info.license_files)
@@ -233,7 +180,6 @@
             info.copyrights = _get_copyrights_from_files(info.license_files)
 
         return info
->>>>>>> dde54013
 
     def write_licenses_file(self, output_folder):
         """
