"""
# *****************************************************************
# (C) Copyright IBM Corp. 2020, 2021. All Rights Reserved.
#
# Licensed under the Apache License, Version 2.0 (the "License");
# you may not use this file except in compliance with the License.
# You may obtain a copy of the License at
#
#     http://www.apache.org/licenses/LICENSE-2.0
#
# Unless required by applicable law or agreed to in writing, software
# distributed under the License is distributed on an "AS IS" BASIS,
# WITHOUT WARRANTIES OR CONDITIONS OF ANY KIND, either express or implied.
# See the License for the specific language governing permissions and
# limitations under the License.
# *****************************************************************
"""

import os
import multiprocessing as mp

import networkx
from open_ce import utils
from open_ce import env_config
from open_ce import validate_config
from open_ce import build_feedstock
from open_ce.errors import OpenCEError, Error
from open_ce.conda_env_file_generator import CondaEnvFileGenerator
from open_ce.build_command import BuildCommand

class DependencyNode():
    """
    Contains information for the dependency tree.
    """
    def __init__(self,
                 packages=None,
                 build_command=None,
                 channels=None):
        self.packages = packages
        self.build_command = build_command
        self.channels = channels
        if not self.channels:
            self.channels = []
        self._hash_val = hash(str(self.packages) + str(self.build_command))

    def __repr__(self):
        return str(self)

    def __str__(self):
        return "({} : {})".format(self.packages, self.build_command)

    def __hash__(self):
        return self._hash_val

    def __eq__(self, other):
        if not isinstance(other, DependencyNode):
            return False
        if self.build_command is not None and other.build_command is not None:
            return self.packages == other.packages and self.build_command == other.build_command
        return self.packages == other.packages

def traverse_build_commands(build_tree, starting_nodes=None, return_node=False):
    """
    Generator function that goes through a list of BuildCommand's dependency tree.
    """
    if starting_nodes:
        false_start_node = "Starting Node"
        new_graph = build_tree.copy()
        new_graph.add_node(false_start_node)
        for dep in starting_nodes:
            new_graph.add_edge(false_start_node, dep)
        generator = networkx.dfs_postorder_nodes(new_graph, false_start_node)
    else:
        generator = networkx.dfs_postorder_nodes(build_tree)
    for current in generator:
        if isinstance(current, DependencyNode):
            if current.build_command is not None:
                if return_node:
                    yield current
                else:
                    yield current.build_command

def is_independent(node, tree):
    """
    Returns true if the node does not depend on any internal build commands.
    """
    return not {x for x in networkx.descendants(tree, node) if x.build_command is not None}

def get_independent_runtime_deps(tree, node):
    """
    This function gets all run dependencies of a node that don't depend on
    any internal build commands.
    """
    deps = set()
    if node.build_command:
        run_deps = {x for x in node.build_command.run_dependencies
                                if utils.remove_version(x) not in map(utils.remove_version, node.packages)}
        for run_dep in run_deps:
            run_dep_node = next(x for x in tree.successors(node)
                                    if utils.remove_version(run_dep) in map(utils.remove_version, x.packages))
            if is_independent(run_dep_node, tree):
                deps.add(run_dep)
    return deps

def _make_hash(to_hash):
    '''Generic hash function.'''
    return hash(str(to_hash))

def _clean_dep(dep):
    return dep.lower()

def _clean_deps(deps):
    deps = [_clean_dep(dep) for dep in deps]

    return deps

def _get_package_dependencies(path, variant_config_files, variants):
    """
    Return a list of output packages and a list of dependency packages
    for the recipe at a given path. Uses conda-render to determine this information.
    """
    #pylint: disable=import-outside-toplevel
    from open_ce import conda_utils

    metas = conda_utils.render_yaml(path, variants, variant_config_files)

    # Parse out the package names and dependencies from each variant
    packages = []
    versions = []
    run_deps = set()
    host_deps = set()
    build_deps = set()
    test_deps = set()
    output_files = []
    for meta,_,_ in metas:
        packages.append(_clean_dep(meta.meta['package']['name']))
        versions.append(meta.meta['package']['version'])
        run_deps.update(_clean_deps(meta.meta['requirements'].get('run', [])))
        host_deps.update(_clean_deps(meta.meta['requirements'].get('host', [])))
        build_deps.update(_clean_deps(meta.meta['requirements'].get('build', [])))
        output_files += conda_utils.get_output_file_paths(meta, variants=variants)
        if 'test' in meta.meta:
            test_deps.update(_clean_deps(meta.meta['test'].get('requires', [])))

    return packages, versions, run_deps, host_deps, build_deps, test_deps, output_files

class BuildTree(): #pylint: disable=too-many-instance-attributes
    """
    An interable container of BuildCommands.

    Creating a BuildTree will:
    1. Clone all of the repositories listed in the provided `env_config_files`
       into the directory `repository_folder`.
    2. Build commands will be generated for each recipe listed in the provided
       `env_config_files` for each combination of python_versions and build_types.
    3. Dependency information will be added to each BuildCommand.

    Iterating over a BuildTree will always return BuildCommands before a BuildCommand
    that depends on it. Note: If there is a circular dependency within the provided
    recipes, infinite recursion can occur.
    """

    #pylint: disable=too-many-arguments, too-many-locals
    def __init__(self,
                 env_config_files,
                 python_versions,
                 build_types,
                 mpi_types,
                 cuda_versions,
                 repository_folder="./",
                 channels=None,
                 git_location=utils.DEFAULT_GIT_LOCATION,
                 git_tag_for_env=utils.DEFAULT_GIT_TAG,
                 git_up_to_date=False,
                 conda_build_config=utils.DEFAULT_CONDA_BUILD_CONFIG,
                 packages=None):

        self._env_config_files = env_config_files
        self._repository_folder = repository_folder
        self._channels = channels if channels else []
        self._git_location = git_location
        self._git_tag_for_env = git_tag_for_env
        self._git_up_to_date = git_up_to_date
        self._conda_build_config = conda_build_config
        self._external_dependencies = dict()
        self._conda_env_files = dict()
        self._test_feedstocks = dict()
        self._initial_nodes = []

        # Create a dependency tree that includes recipes for every combination
        # of variants.
        self._possible_variants = utils.make_variants(python_versions, build_types, mpi_types, cuda_versions)
        self._tree = networkx.DiGraph()
        validate_args = []
        for variant in self._possible_variants:
            try:
                variant_tree, external_deps = self._create_nodes(variant)
                variant_tree = _create_edges(variant_tree)
                variant_tree = self._create_remote_deps(variant_tree)
                self._tree = networkx.compose(self._tree, variant_tree)
            except OpenCEError as exc:
                raise OpenCEError(Error.CREATE_BUILD_TREE, exc.msg) from exc
            variant_string = utils.variant_string(variant["python"], variant["build_type"],
                                                  variant["mpi_type"], variant["cudatoolkit"])
            self._external_dependencies[variant_string] = external_deps

            self._detect_cycle()

            variant_start_nodes = {n for n,d in variant_tree.in_degree() if d==0}

            # If the packages argument is provided, find the indices into the build_commands for all
            # of the packages that were requested.
            if packages:
                for package in packages:
                    if not {n for n in traverse_build_commands(variant_tree, return_node=True) if package in n.packages}:
                        print("INFO: No recipes were found for " + package + " for variant " + variant_string)
                variant_start_nodes = {n for n in traverse_build_commands(variant_tree, return_node=True)
                                            if n.packages.intersection(packages)}

            self._initial_nodes += variant_start_nodes

<<<<<<< HEAD
            validate_config.validate_build_tree(self._tree, external_deps, variant_start_nodes)
=======
            validate_args.append((self._tree, external_deps, variant_start_nodes))
            installable_packages = get_installable_packages(self._tree, external_deps, variant_start_nodes)
>>>>>>> 8bb00d50

            self._conda_env_files[variant_string] = get_conda_file_packages(self._tree, external_deps, variant_start_nodes)
            self._test_feedstocks[variant_string] = []
            for build_command in traverse_build_commands(self._tree, variant_start_nodes):
                self._test_feedstocks[variant_string].append(build_command.repository)

        # Execute _create_commands_helper in parallel
        pool = mp.Pool(utils.NUM_THREAD_POOL)
        pool.starmap(validate_config.validate_build_tree, validate_args)
        pool.close()

    def _get_repo(self, env_config_data, package):
        # If the feedstock value starts with any of the SUPPORTED_GIT_PROTOCOLS, treat it as a url. Otherwise
        # combine with git_location and append "-feedstock.git"
        feedstock_value = package[env_config.Key.feedstock.name]
        if any(feedstock_value.startswith(protocol) for protocol in utils.SUPPORTED_GIT_PROTOCOLS):
            git_url = feedstock_value
            if not git_url.endswith(".git"):
                git_url += ".git"
            repository = os.path.splitext(os.path.basename(git_url))[0]
        else:
            git_url = "{}/{}-feedstock.git".format(self._git_location, feedstock_value)

            repository = feedstock_value + "-feedstock"

        # Check if the directory for the feedstock already exists.
        # If it doesn't attempt to clone the repository.
        if self._repository_folder:
            repo_dir = os.path.join(self._repository_folder, repository)
        else:
            repo_dir = repository

        if not os.path.exists(repo_dir):
            self._clone_repo(git_url, repo_dir, env_config_data, package)

        return repo_dir

    def _create_nodes(self, variants):
        '''
        Create a recipe dictionary for each recipe needed for a given environment file.
        '''
        env_config_data_list = env_config.load_env_config_files(self._env_config_files, variants)
        feedstocks_seen = set()
        external_deps = []
        retval = networkx.DiGraph()
        create_commands_args = []
        # Create recipe dictionaries for each repository in the environment file
        for env_config_data in env_config_data_list:
            channels = self._channels + env_config_data.get(env_config.Key.channels.name, [])
            feedstocks = env_config_data.get(env_config.Key.packages.name, [])
            if not feedstocks:
                feedstocks = []
            for feedstock in feedstocks:
                if _make_hash(feedstock) in feedstocks_seen:
                    continue

                # Create arguments for call to _create_commands_helper
                create_commands_args.append((variants, env_config_data, feedstock))
                feedstocks_seen.add(_make_hash(feedstock))

            current_deps = env_config_data.get(env_config.Key.external_dependencies.name, [])
            for dep in current_deps:
                #Add external dependencies as top level nodes in the graph.
                new_dep = DependencyNode({dep}, channels=channels)
                retval.add_node(new_dep)

            if current_deps:
                external_deps += current_deps

        # Execute _create_commands_helper in parallel
        pool = mp.Pool(utils.NUM_THREAD_POOL)
        commands = pool.starmap(self._create_commands_helper, create_commands_args)
        pool.close()

        # Add the results of _create_commands_helper to the graph
        for command in commands:
            retval = networkx.compose(retval, command)

        return retval, external_deps

    def _create_commands_helper(self, variants, env_config_data, feedstock):
        channels = self._channels + env_config_data.get(env_config.Key.channels.name, [])
        repo_dir = self._get_repo(env_config_data, feedstock)
        runtime_package = feedstock.get(env_config.Key.runtime_package.name, True)
        retval = _create_commands(repo_dir,
                                  runtime_package,
                                  feedstock.get(env_config.Key.recipe_path.name),
                                  feedstock.get(env_config.Key.recipes.name),
                                  [os.path.abspath(self._conda_build_config)],
                                  variants,
                                  channels)
        return retval

    def _create_remote_deps(self, dep_graph):
        #pylint: disable=import-outside-toplevel
        from open_ce import conda_utils
        deps = {dep for dep in dep_graph.nodes() if dep.build_command is None}
        seen = set()
        try:
            while deps:
                node = deps.pop()
                for package in node.packages:
                    package_name = utils.remove_version(package)
                    if package_name in seen:
                        continue
                    seen.add(package_name)
                    package_info = conda_utils.get_latest_package_info(self._channels + node.channels, package)
                    dep_graph.add_node(DependencyNode({package}))
                    for dep in package_info['dependencies']:
                        dep_name = utils.remove_version(dep)
                        local_dest = {dest_node for dest_node in dep_graph.nodes()
                                                if dep_name in map(utils.remove_version, dest_node.packages)}
                        if local_dest:
                            dep_graph.add_edge(node, local_dest.pop())
                        else:
                            new_dep = DependencyNode({dep})
                            dep_graph.add_edge(node, new_dep)
                            deps.add(new_dep)
            return dep_graph
        except OpenCEError as err:
            raise OpenCEError(Error.REMOTE_PACKAGE_DEPENDENCIES, deps, err.msg) from err

    def _clone_repo(self, git_url, repo_dir, env_config_data, package):
        """
        Clone the git repo at repository.
        """
        # Priority is given to command line specified tag, if it is not
        # specified then package specific tag, and when even that is not specified
        # then top level git tag specified for env in the env file. And if nothing is
        # at all specified then fall back to default branch of the repo.

        git_tag = self._git_tag_for_env
        git_tag_for_package = None
        if git_tag is None:
            git_tag_for_package = package.get(env_config.Key.git_tag.name, None) if package else None
            if git_tag_for_package:
                git_tag = git_tag_for_package
            else:
                git_tag = env_config_data.get(env_config.Key.git_tag_for_env.name, None) if env_config_data else None

        clone_successful = utils.git_clone(git_url, git_tag, repo_dir, self._git_up_to_date and not git_tag_for_package)

        if clone_successful:
            patches = package.get(env_config.Key.patches.name, []) if package else []
            if len(patches) > 0:
                cur_dir = os.getcwd()
                os.chdir(repo_dir)
                for patch in patches:
                    if os.path.isabs(patch) and os.path.exists(patch):
                        patch_file = patch
                    else:
                        # Look for patch relative to where the Open-CE environment file is
                        patch_file = os.path.join(os.path.dirname(env_config_data.get(
                                                  env_config.Key.opence_env_file_path.name)), patch)
                    patch_apply_cmd = "git apply {}".format(patch_file)
                    print("Patch apply command: ", patch_apply_cmd)
                    patch_apply_res = os.system(patch_apply_cmd)
                    if patch_apply_res != 0:
                        raise OpenCEError(Error.PATCH_APPLICATION, patch, package[env_config.Key.feedstock.name])
                os.chdir(cur_dir)

    def __iter__(self):
        """
        Generator function that goes through every recipe in a list.
        If a recipe has dependencies, those recipes will be returned
        first.
        """
        yield from traverse_build_commands(self._tree, self._initial_nodes)

    def BuildNodes(self):
        """
        Generator function that goes through every node in a list.
        If a node has dependencies, those nodes will be returned
        first.
        """
        yield from traverse_build_commands(self._tree, self._initial_nodes, return_node=True)

    def __getitem__(self, key):
        return self._tree[key]

    def __len__(self):
        return len({x for x in self._tree.nodes() if x.build_command is not None})

    def get_external_dependencies(self, variant):
        '''Return the list of external dependencies for the given variant.'''
        variant_string = utils.variant_string(variant["python"], variant["build_type"],
                                              variant["mpi_type"], variant["cudatoolkit"])
        return self._external_dependencies.get(variant_string, [])

    def write_conda_env_files(self,
                              output_folder=None,
                              env_file_prefix=utils.CONDA_ENV_FILENAME_PREFIX,
                              path=os.getcwd()):
        """
        Write a conda environment file for each variant.
        """
        conda_env_files = dict()
        for variant, conda_env_file in self._conda_env_files.items():
            conda_env_files[variant] = conda_env_file.write_conda_env_file(variant, self._channels,
                                                                   output_folder, env_file_prefix,
                                                                   path, self._git_tag_for_env)

        return conda_env_files

    def get_test_feedstocks(self, variant_string):
        """
        Return a list of feedstocks to run tests on, for a given variant.
        """
        return self._test_feedstocks[variant_string]

    def _detect_cycle(self):
        cycle_print = ""
        cycles = networkx.simple_cycles(self._tree)

        for cycle in cycles:
            if any(node.build_command for node in cycle):
                cycle_print += " -> ".join(node.build_command.recipe if node.build_command else str(node.packages)
                                                        for node in cycle + [cycle[0]]) + "\n"
        if cycle_print:
            raise OpenCEError(Error.BUILD_TREE_CYCLE, cycle_print)

    def build_command_dependencies(self, node):
        '''
        Can be used to get the name of all a node's dependencies.
        '''
        return ", ".join("'{}'".format(dep.build_command.name()) for dep in networkx.descendants(self._tree, node)
                                                                    if dep.build_command)

def _create_edges(tree):
    # Use set() to create a copy of the nodes since they change during the loop.
    for node in set(tree.nodes()):
        if node.build_command is not None:
            for dependency in node.build_command.get_all_dependencies():
                local_dest = {dest_node for dest_node in tree.nodes()
                                        if utils.remove_version(dependency)
                                            in map(utils.remove_version, dest_node.packages)}
                if local_dest:
                    dest_node = local_dest.pop()
                    if node != dest_node:
                        tree.add_edge(node, dest_node)
                else:
                    new_node = DependencyNode({dependency})
                    tree.add_node(new_node)
                    tree.add_edge(node, new_node)
    return tree

#pylint: disable=too-many-locals,too-many-arguments
def _create_commands(repository, runtime_package, recipe_path,
                    recipes, variant_config_files, variants, channels):
    """
    Returns:
        A tree of nodes containing BuildCommands for each recipe within a repository.
    """
    retval = networkx.DiGraph()
    saved_working_directory = os.getcwd()
    os.chdir(repository)

    config_data, _ = build_feedstock.load_package_config(variants=variants, recipe_path=recipe_path)
    combined_config_files = variant_config_files

    feedstock_conda_build_config_file = build_feedstock.get_conda_build_config()
    if feedstock_conda_build_config_file:
        combined_config_files.append(feedstock_conda_build_config_file)

    recipes_from_config = config_data.get('recipes', [])
    if recipes_from_config is None:
        recipes_from_config = []
    for recipe in recipes_from_config:
        if recipes and not recipe.get('name') in recipes:
            continue
        packages, version, run_deps, host_deps, build_deps, test_deps, output_files = _get_package_dependencies(
                                                                                        recipe.get('path'),
                                                                                        combined_config_files,
                                                                                        variants)
        build_command = BuildCommand(recipe=recipe.get('name', None),
                                    repository=repository,
                                    packages=packages,
                                    version=version,
                                    recipe_path=recipe_path,
                                    runtime_package=runtime_package,
                                    output_files=output_files,
                                    python=variants['python'],
                                    build_type=variants['build_type'],
                                    mpi_type=variants['mpi_type'],
                                    cudatoolkit=variants['cudatoolkit'],
                                    run_dependencies=run_deps,
                                    host_dependencies=host_deps,
                                    build_dependencies=build_deps,
                                    test_dependencies=test_deps,
                                    channels=channels)
        package_node = DependencyNode(set(packages), build_command)
        retval.add_node(package_node)

    os.chdir(saved_working_directory)
    return retval

def get_installable_packages(build_commands, external_deps, starting_nodes=None, independent=False):
    '''
    This function retrieves the list of unique dependencies that are needed at runtime, from the
    build commands and external dependencies that are passed to it.
    '''
    retval =  set()

    def check_matching(deps_set, dep_to_be_added):
        # If exact match already present in the set, no need to add again
        if dep_to_be_added in deps_set:
            return None

        # Check only dependency name if it is present
        # For e.g. If dep_to_be_added is tensorflow-base >=2.4.* and set has tensorflow-base
        dep_name_to_be_added = dep_to_be_added.split()[0]
        if dep_name_to_be_added in deps_set and len(dep_to_be_added.split()) > 1:
            deps_set.remove(dep_name_to_be_added)
            return dep_to_be_added

        # For e.g. If set has tensorflow-base 2.4.* and dep_to_be_added is
        # either just tensorflow-base or tensorflow-base >=2.4.*
        for dep in deps_set:
            dep_name_from_set = dep.split()[0]
            if dep_name_to_be_added == dep_name_from_set:
                return None

        # If no match found, just add it
        return dep_to_be_added

    def _get_unique_deps_names(dependencies):
        deps = set()
        if dependencies:
            for dep in dependencies:
                generalized_dep = utils.generalize_version(dep)
                dep_to_update = check_matching(deps, generalized_dep)
                if dep_to_update:
                    deps.add(dep_to_update)
        return deps

    def check_and_add(dependencies, parent_set):
        dependencies = _get_unique_deps_names(dependencies)
        for dep in dependencies:
            pack_to_add = check_matching(parent_set, dep)
            if pack_to_add:
                parent_set.add(pack_to_add)

        return parent_set

    for node in traverse_build_commands(build_commands, starting_nodes, True):
        build_command = node.build_command
        if build_command.runtime_package:
            if independent:
                run_deps = get_independent_runtime_deps(build_commands, node)
            else:
                run_deps = build_command.run_dependencies
            retval = check_and_add(run_deps, retval)
            if not independent:
                retval = check_and_add([package + (" " + build_command.version[i] if build_command.version else "")
                                                        for i, package in enumerate(build_command.packages)],
                                                    retval)

    for dep in external_deps:
        if not independent or is_independent(DependencyNode({dep}), build_commands):
            retval = check_and_add({dep}, retval)
    return sorted(retval, key=len)

def get_conda_file_packages(build_commands, external_deps, starting_nodes=None):
    '''
    This function makes the conda env file generator for the installable packages.
    '''
    return CondaEnvFileGenerator(get_installable_packages(build_commands, external_deps, starting_nodes))<|MERGE_RESOLUTION|>--- conflicted
+++ resolved
@@ -219,12 +219,7 @@
 
             self._initial_nodes += variant_start_nodes
 
-<<<<<<< HEAD
-            validate_config.validate_build_tree(self._tree, external_deps, variant_start_nodes)
-=======
             validate_args.append((self._tree, external_deps, variant_start_nodes))
-            installable_packages = get_installable_packages(self._tree, external_deps, variant_start_nodes)
->>>>>>> 8bb00d50
 
             self._conda_env_files[variant_string] = get_conda_file_packages(self._tree, external_deps, variant_start_nodes)
             self._test_feedstocks[variant_string] = []
